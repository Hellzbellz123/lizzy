<<<<<<< HEAD
use core::time::Duration;
use dbus::{blocking::LocalConnection, message::MatchRule, MessageType::Signal};
use once_cell::sync::Lazy;
use options::Arguments;
use std::error::Error;

mod message;
=======
use anyhow::{Context, Result};
use media::Media;
use once_cell::sync::Lazy;
use options::Arguments;
use zbus::export::futures_util::stream::StreamExt;
use zbus::fdo::DBusProxy;
use zbus::fdo::PropertiesChanged;
use zbus::fdo::PropertiesChangedArgs;
use zbus::names::BusName;
use zbus::names::OwnedBusName;
use zbus::zvariant::Array;
use zbus::zvariant::Dict;
use zbus::zvariant::NoneValue;
use zbus::zvariant::Value;
use zbus::Connection;
use zbus::MatchRule;
use zbus::MessageStream;
use zbus::Proxy;
mod media;
>>>>>>> cf75eac9
mod options;
type BoxedError = Box<dyn std::error::Error + Send + Sync>;

<<<<<<< HEAD
fn main() -> Result<(), Box<dyn Error>> {
    // Parse the options for use within the match rules
    static OPTIONS: Lazy<Arguments> = Lazy::new(|| match options::parse_args() {
        Ok(value) => value,
        Err(err) => {
            eprintln!("Error: {}", err);
            std::process::exit(1);
        }
    });

    let conn = LocalConnection::new_session().expect("Failed to connect to the session bus.");

    let properties_rule = MatchRule::new()
        .with_path("/org/mpris/MediaPlayer2")
        .with_member("PropertiesChanged")
        .with_interface("org.freedesktop.DBus.Properties")
        .with_type(Signal);

    let nameowner_rule = MatchRule::new()
        .with_path("/org/freedesktop/DBus")
        .with_member("NameOwnerChanged")
        .with_interface("org.freedesktop.DBus")
        .with_sender("org.freedesktop.DBus")
        .with_type(Signal);

    // Handles the incoming signals from  when properties change
    conn.add_match(properties_rule, move |_: (), conn, msg| {
        // Start by checking if the signal is indeed from the mediaplayer we want
        if message::is_mediaplayer(conn, msg, &OPTIONS.mediaplayer) {
            message::handle_valid_mediaplayer_signal(conn, msg, &OPTIONS);
        } else if message::should_toggle_playback(conn, &OPTIONS) {
            message::toggle_playback_if_needed(conn, msg, &OPTIONS);
        }
        true
    })?;

    // Handles any incoming messages when a nameowner has changed.
    conn.add_match(nameowner_rule, move |_: (), _, msg| {
        // Check if we should listen to all mediaplayers
        if OPTIONS.mediaplayer.is_empty() {
            return true;
        }

        if let Ok(nameowner) = message::read_nameowner(msg) {
            if nameowner.new_name.is_empty()
                && nameowner.name.starts_with("org.mpris.MediaPlayer2.")
                && message::matches_pattern(
                    &OPTIONS.mediaplayer,
                    nameowner.name.trim_start_matches("org.mpris.MediaPlayer2."),
                )
=======
/// Simple glob pattern match
fn matches_glob_pattern(mediaplayer: &str, other: &str) -> bool {
    // Check if mediaplayer option contains any glob pattern characters
    match mediaplayer {
        mp if mp.starts_with('*') && mp.ends_with('*') && mp.len() > 2 => {
            let infix = &mp[1..mp.len() - 1];
            other.contains(infix)
        }
        mp if mp.ends_with('*') => {
            let prefix = &mp[..mp.len() - 1];
            other.starts_with(prefix)
        }
        mp if mp.starts_with('*') => {
            let suffix = &mp[1..];
            other.ends_with(suffix)
        }
        _ => false,
    }
}

/// Helper function to unpack the media metadata properties artist and title
async fn unpack_metadata(
    metadata: &Value<'_>,
) -> Result<(Option<String>, Option<String>), BoxedError> {
    let dict: Dict = metadata
        .downcast_ref()
        .context("No dictionary of metadata found.")?;
    let title: Option<String> = dict
        .get(&"xesam:title")
        .context("No key for xesam:title found.")?;
    let artist_array: Option<Array> = dict
        .get(&"xesam:artist")
        .context("No key for xesam:artist found.")?;

    // Get the first artist in the artist array
    let artist: Option<String> = if let Some(array) = artist_array {
        array.get(0).context("No artist found in array")?
    } else {
        None
    };

    Ok((artist, title))
}

/// Get the first name owner that matches the glob pattern
async fn get_first_match<'a>(
    proxy: &'a DBusProxy<'a>,
    glob_pattern: &'a str,
) -> Result<Option<BusName<'a>>, BoxedError> {
    let all_names: Vec<OwnedBusName> = proxy.list_names().await?;

    let first_matching_name = all_names.iter().find(|name| {
        if let BusName::WellKnown(bus_name) = name.inner() {
            matches_glob_pattern(
                glob_pattern,
                bus_name
                    .as_str()
                    .trim_start_matches("org.mpris.MediaPlayer2."),
            )
        } else {
            false // Skip non WellKnown variants
        }
    });

    Ok(first_matching_name.map(|name| name.inner().to_owned()))
}

/// Get either metadata or playback status from the MPRIS properties
async fn get_property(
    connection: &Connection,
    bus_name: &str,
    property: &str,
) -> Result<Value<'static>, BoxedError> {
    // Create a proxy to help us get properties
    let proxy = Proxy::new(
        connection,
        bus_name,
        "/org/mpris/MediaPlayer2",
        "org.mpris.MediaPlayer2.Player",
    )
    .await?;

    Ok(proxy.get_property(property).await?)
}

/// Parses arguments and unpacks metadata and playbackstatus as well as completes missing data
async fn parse_msg_args(
    connection: &Connection,
    args: PropertiesChangedArgs<'_>,
    mediaplayer_bus: &str,
) -> Result<Media, BoxedError> {
    // While we can receive metadata or playbackstatus, we never get them both.
    // This is why we for each instance get the missing information to make sure
    // we produce correct output.

    // Handle metadata

    let mut metadata = (None, None);
    let mut playbackstatus = None;

    // Check if metadata is present in the changed properties
    if let Some(metadata_value) = args.changed_properties().get("Metadata") {
        // Then unpack it
        metadata = unpack_metadata(metadata_value).await?;
    } else if let Ok(metadata_value) = get_property(connection, mediaplayer_bus, "Metadata").await {
        // Otherwise we try to fetch it ourselvesand then unpack it
        // This can fail which is fine
        metadata = unpack_metadata(&metadata_value).await?;
    }

    // Then the same procedure for playbackstatus
    if let Some(playbackstatus_value) = args.changed_properties().get("PlaybackStatus") {
        playbackstatus = Some(playbackstatus_value.downcast_ref::<String>()?);
    } else if let Ok(playbackstatus_value) =
        get_property(connection, mediaplayer_bus, "PlaybackStatus").await
    // This can also fail, which is fine
    {
        playbackstatus = Some(playbackstatus_value.downcast::<String>()?);
    }

    Ok(Media::new(metadata.0, metadata.1, playbackstatus))
}

/// Calls a method on the interface to play or pause what is currently playing
async fn toggle_playback(
    connection: &Connection,
    bus_name: &str,
    cmd: &str,
) -> Result<(), BoxedError> {
    // Create a proxy to help us get properties
    let proxy = Proxy::new(
        connection,
        bus_name,
        "/org/mpris/MediaPlayer2",
        "org.mpris.MediaPlayer2.Player",
    )
    .await?;
    Ok(proxy.call_noreply(cmd, &()).await?)
}

/// Start a message stream to listen for property changes
async fn property_changes_stream(
    connection: Connection,
    options: &Arguments,
) -> Result<(), BoxedError> {
    // Define a rule to catch properties changed
    let rule: MatchRule = MatchRule::builder()
        .msg_type(zbus::message::Type::Signal)
        .interface("org.freedesktop.DBus.Properties")?
        .member("PropertiesChanged")?
        .path("/org/mpris/MediaPlayer2")?
        .build();

    // A proxy to get name owners
    let dbus_proxy = DBusProxy::new(&connection).await?;

    // The mediaplayer bus name, constructed by using the mediaplayer defined by the user, but will be
    let mut mediaplayer_busname: String = if options.glob {
        BusName::null_value().to_owned()
    } else {
        BusName::try_from(format!("org.mpris.MediaPlayer2.{}", options.mediaplayer))
            .context("Invalid busname for mediaplayer.")?
            .to_string()
    };

    let mut property_stream = MessageStream::for_match_rule(
        rule,
        &connection,
        // No big queue needed here
        Some(10),
    )
    .await?;

    // Start catching messages on the stream
    while let Some(Ok(msg)) = property_stream.next().await {
        // If globbing mediaplayers we try to get the first match, but if there is none we skip
        if options.glob {
            match get_first_match(&dbus_proxy, &options.mediaplayer).await {
                Ok(Some(matching_busname)) => {
                    // We update the mediaplayer with the match
                    mediaplayer_busname = matching_busname.to_string();
                }
                _ => {
                    // Skip if no match
                    continue;
                }
            }
        }

        // Start unpacking the properties from the message
        let properties =
            PropertiesChanged::from_message(msg).expect("Failed to unpack changed properties");
        let changed_args = properties.args();

        let changed = changed_args.expect("Failed to get changed properties arguments");

        // TODO Mediaplayers sometimes send more than one message, which is annoying but does not
        // affect the output. Maybe some kind guard would be useful at some point.

        // Get the sender busname of the message so that we can check the unique ID
        let sender = properties
            .message()
            .header()
            .sender()
            .expect("A message should always have a sender")
            .to_owned();

        let sender_busname = BusName::from(sender).to_string();

        // Check if we should listen to all mediaplayers. If so we modify the mediaplayer_bus to whatever is incoming
        // and proceed to unpacking the contents
        if options.mediaplayer.is_empty() {
            sender_busname.clone_into(&mut mediaplayer_busname);
        } else {
            // Getting the name owner errors if our mediaplayer is not open...
            if let Ok(mediaplayer_id) = dbus_proxy
                .get_name_owner(BusName::try_from(mediaplayer_busname.to_owned())?)
                .await
>>>>>>> cf75eac9
            {
                // If the sender is not a mediaplayer we're after, skip it
                if sender_busname != mediaplayer_id.as_str() {
                    // But first check if we should toggle the playback status
                    if options.autotoggle {
                        // If we should toggle the playback, we get the playbackstatus reported from the other mediaplayer
                        let media = parse_msg_args(&connection, changed, &sender_busname).await?;

                        if let Some(playbackstatus) = media.playbackstatus {
                            // And we send the reverse method call to our mediaplayer
                            match playbackstatus.as_str() {
                                "Playing" => {
                                    toggle_playback(&connection, &mediaplayer_busname, "Pause")
                                        .await?
                                }
                                _ => {
                                    toggle_playback(&connection, &mediaplayer_busname, "Play")
                                        .await?
                                }
                            }
                        }
                    }
                    // Since this is not a mediaplayer we care about, just go next and don't unpack any contents
                    continue;
                }
            } else {
                // ...so in the case that we fail getting the ID of our mediaplayer we skip
                continue;
            }
        }

        // Now parse the arguments and finally send the media output to Waybar
        let media = parse_msg_args(&connection, changed, &mediaplayer_busname).await?;
        media.send(&options.format)
    }
    Ok(())
}
/// Start a message stream receiving info about change of name owners, e.g. mediaplayers closing
async fn name_owner_changed_stream(
    connection: Connection,
    options: &Arguments,
) -> Result<(), BoxedError> {
    let dbus_proxy = DBusProxy::new(&connection).await?;

    // Define a rule to catch properties changed
    let mut name_owner_changed_stream = dbus_proxy.receive_name_owner_changed().await?;

    while let Some(ownership_change) = name_owner_changed_stream.next().await {
        // Unpack the changes in name owner
        let change = ownership_change
            .args()
            .expect("Unpacking the name owner change failed.");

        // Only care about the human readable names that contains MPRIS players
        if let BusName::WellKnown(bus_name) = change.name() {
            if bus_name.contains("org.mpris.MediaPlayer2.") {
                let name = bus_name.trim_start_matches("org.mpris.MediaPlayer2.");

                // Check if the mediaplayer matches, either via glob or direct match
                let matched_player = if options.glob {
                    matches_glob_pattern(&options.mediaplayer, name)
                } else {
                    name == options.mediaplayer
                };

                // A typical message when a mediaplayer closes contains info about the old owner
                // but there is no no new owner, and it should match a player we're interested in.

                // TODO This means that we never clear output if here is no mediaplayer specified,
                // but maybe we should clear it either way?
                if change.old_owner().is_some() && change.new_owner().is_none() && matched_player {
                    // Print empty line and abort the property task if the mediaplayer closes
                    println!();
                }

                // Firefox sometimes appear as a new name owner, with content playing (usually a stream) but does not
                // send any message about it. Therefore we check all non matching players playback status as they appear
                // and toggle playback accordingly.
                if change.old_owner().is_none()
                    && change.new_owner().is_some()
                    && !matched_player
                    && options.autotoggle
                {
                    // Figure out the correct busname to call
                    let mediaplayer_busname = {
                        if options.glob {
                            if let Ok(matched) =
                                get_first_match(&dbus_proxy, &options.mediaplayer).await
                            {
                                matched
                            } else {
                                // This can fail, in that case we skip
                                continue;
                            }
                        } else {
                            Some(BusName::try_from(format!(
                                "org.mpris.MediaPlayer2.{}",
                                options.mediaplayer.as_str()
                            ))?)
                        }
                    };

                    // Then send a command to pause our mediaplayer. Any other status we just ignore.
                    if let Some(mediaplayer_busname) = mediaplayer_busname {
                        let playbackstatus: String =
                            get_property(&connection, bus_name.as_str(), "PlaybackStatus")
                                .await?
                                .downcast_ref()?;
                        if playbackstatus.as_str() == "Playing" {
                            toggle_playback(&connection, &mediaplayer_busname, "Pause").await?
                        }
                    }
                }
            }
        }
    }
    Ok(())
}

#[tokio::main]
async fn main() -> Result<(), BoxedError> {
    // Parse the options supplied by the user
    static OPTIONS: Lazy<Arguments> = Lazy::new(|| match options::parse_args() {
        Ok(value) => value,
        Err(err) => {
            eprintln!("Error: {}", err);
            std::process::exit(1);
        }
    });

    // Connect to the session bus
    let connection = Connection::session().await?;

    // Set up streams to handle properties as well as opening/closing mediaplayers
    let property_changes_stream =
        tokio::spawn(property_changes_stream(connection.clone(), &OPTIONS));

    // Only set up a name owner changed stream if user has specified a mediaplayer
    let name_owner_changed_stream = if !OPTIONS.mediaplayer.is_empty() {
        Some(tokio::spawn(name_owner_changed_stream(
            connection.clone(),
            &OPTIONS,
        )))
    } else {
        None
    };

    // Await the tasks
    match name_owner_changed_stream {
        Some(stream) => {
            let (property_changes_result, name_owner_result) =
                tokio::try_join!(property_changes_stream, stream)?;
            property_changes_result?;
            name_owner_result?;
        }
        None => {
            property_changes_stream.await??;
        }
    }

    Ok(())
}<|MERGE_RESOLUTION|>--- conflicted
+++ resolved
@@ -1,12 +1,3 @@
-<<<<<<< HEAD
-use core::time::Duration;
-use dbus::{blocking::LocalConnection, message::MatchRule, MessageType::Signal};
-use once_cell::sync::Lazy;
-use options::Arguments;
-use std::error::Error;
-
-mod message;
-=======
 use anyhow::{Context, Result};
 use media::Media;
 use once_cell::sync::Lazy;
@@ -26,62 +17,9 @@
 use zbus::MessageStream;
 use zbus::Proxy;
 mod media;
->>>>>>> cf75eac9
 mod options;
 type BoxedError = Box<dyn std::error::Error + Send + Sync>;
 
-<<<<<<< HEAD
-fn main() -> Result<(), Box<dyn Error>> {
-    // Parse the options for use within the match rules
-    static OPTIONS: Lazy<Arguments> = Lazy::new(|| match options::parse_args() {
-        Ok(value) => value,
-        Err(err) => {
-            eprintln!("Error: {}", err);
-            std::process::exit(1);
-        }
-    });
-
-    let conn = LocalConnection::new_session().expect("Failed to connect to the session bus.");
-
-    let properties_rule = MatchRule::new()
-        .with_path("/org/mpris/MediaPlayer2")
-        .with_member("PropertiesChanged")
-        .with_interface("org.freedesktop.DBus.Properties")
-        .with_type(Signal);
-
-    let nameowner_rule = MatchRule::new()
-        .with_path("/org/freedesktop/DBus")
-        .with_member("NameOwnerChanged")
-        .with_interface("org.freedesktop.DBus")
-        .with_sender("org.freedesktop.DBus")
-        .with_type(Signal);
-
-    // Handles the incoming signals from  when properties change
-    conn.add_match(properties_rule, move |_: (), conn, msg| {
-        // Start by checking if the signal is indeed from the mediaplayer we want
-        if message::is_mediaplayer(conn, msg, &OPTIONS.mediaplayer) {
-            message::handle_valid_mediaplayer_signal(conn, msg, &OPTIONS);
-        } else if message::should_toggle_playback(conn, &OPTIONS) {
-            message::toggle_playback_if_needed(conn, msg, &OPTIONS);
-        }
-        true
-    })?;
-
-    // Handles any incoming messages when a nameowner has changed.
-    conn.add_match(nameowner_rule, move |_: (), _, msg| {
-        // Check if we should listen to all mediaplayers
-        if OPTIONS.mediaplayer.is_empty() {
-            return true;
-        }
-
-        if let Ok(nameowner) = message::read_nameowner(msg) {
-            if nameowner.new_name.is_empty()
-                && nameowner.name.starts_with("org.mpris.MediaPlayer2.")
-                && message::matches_pattern(
-                    &OPTIONS.mediaplayer,
-                    nameowner.name.trim_start_matches("org.mpris.MediaPlayer2."),
-                )
-=======
 /// Simple glob pattern match
 fn matches_glob_pattern(mediaplayer: &str, other: &str) -> bool {
     // Check if mediaplayer option contains any glob pattern characters
@@ -300,7 +238,6 @@
             if let Ok(mediaplayer_id) = dbus_proxy
                 .get_name_owner(BusName::try_from(mediaplayer_busname.to_owned())?)
                 .await
->>>>>>> cf75eac9
             {
                 // If the sender is not a mediaplayer we're after, skip it
                 if sender_busname != mediaplayer_id.as_str() {
